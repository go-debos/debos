name: Build and Test

env:
  GITHUB_TAG: ghcr.io/${{ github.repository }}
  DOCKER_TARGET_PLATFORMS: linux/amd64,linux/arm64

on:
  push:
    branches-ignore:
      - '*.tmp'
    tags:
      - '*'
  # Build at 04:00am every Monday
  schedule:
    - cron: "0 4 * * 1"
  pull_request:
  workflow_dispatch:

jobs:
  test:
    strategy:
      fail-fast: false
      matrix:
        variant:
          - arch
          - bookworm
          - trixie
    runs-on: ubuntu-latest
    defaults:
      run:
        shell: bash
    container:
      image: ghcr.io/go-debos/test-containers/${{matrix.variant}}:main
    steps:
    - name: Checkout code
      uses: actions/checkout@v4

    - name: Test build
      run: go build -o debos cmd/debos/debos.go

    - name: Run unit tests
      run: go test -v ./... | tee test.out

    - name: Ensure no tests were skipped
      run: "! grep -q SKIP test.out"

  build:
    name: Build Docker container
    runs-on: ubuntu-latest
    needs: test
    steps:
      - name: Repository checkout
        uses: actions/checkout@v4

      - name: Set up QEMU
        uses: docker/setup-qemu-action@v3

      - name: Setup Docker buildx
        uses: docker/setup-buildx-action@v3

      - name: Use cache
        uses: actions/cache@v4
        with:
          path: /tmp/.build-cache
          key: ${{ runner.os }}-docker

      - name: Build Docker image
        uses: docker/build-push-action@v6
        with:
          context: .
          push: false
          pull: true
          file: docker/Dockerfile
          platforms: ${{ env.DOCKER_TARGET_PLATFORMS }}
          tags: debos
          cache-from: type=local,src=/tmp/.build-cache
          cache-to: type=local,dest=/tmp/.build-cache,mode=max

      # WORKAROUND:
      # Docker buildx cannot export multi-platform images with type=docker,
      # but only with type=oci. The latter cannot be imported without an
      # intermediate registry. Thus export only the amd64 image for usage
      # in the test stage.
      #
      # see https://docs.docker.com/reference/cli/docker/buildx/build/#docker
      - name: Export amd64 Docker image for later usage
        uses: docker/build-push-action@v6
        with:
          context: .
          push: false
          pull: true
          file: docker/Dockerfile
          platforms: linux/amd64
          tags: debos
          cache-from: type=local,src=/tmp/.build-cache
          cache-to: type=local,dest=/tmp/.build-cache,mode=max
          outputs: type=docker,dest=/tmp/debos-image.tar

      - name: Upload artifact
        uses: actions/upload-artifact@v4
        with:
          name: debos-image
          path: /tmp/debos-image.tar

  unit-tests:
    name: Run unit tests
    needs:
      - build
    runs-on: ubuntu-latest
    steps:
      - name: Repository checkout
        uses: actions/checkout@v4

      - name: Setup Docker buildx
        uses: docker/setup-buildx-action@v3

      - name: Use cache
        uses: actions/cache@v4
        with:
          path: /tmp/.build-cache
          key: ${{ runner.os }}-docker

      - name: Build Docker image
        uses: docker/build-push-action@v6
        with:
          context: .
          push: false
          tags: debos-builder
          file: docker/Dockerfile
          cache-from: type=local,src=/tmp/.build-cache
          load: true
          target: builder

      - name: Run unit tests
        run: |
          docker compose -f docker/unit-tests.test.yml \
            up --exit-code-from=sut

  recipe-tests:
    needs: build
    strategy:
      fail-fast: false
      matrix:
        backend:
          - nofakemachine
          - qemu
          - uml
          - kvm
        test:
          - { name: "recipes", case: "recipes" }
          - { name: "templating", case: "templating", variables: " -t escaped:\\$ba\\'d\\$gers\\ snakes" }
          - { name: "partitioning", case: "partitioning" }
          - { name: "msdos partitioning", case: "msdos" }
          - { name: "debian (amd64)", case: "debian", variables: "-t architecture:amd64" }
        exclude:
          - backend: nofakemachine
            test: { name: "partitioning", case: "partitioning" }
          - backend: nofakemachine
            test: { name: "msdos partitioning", case: "msdos" }
        include:
          - backend: kvm
            test: { name: "debian (arm64)", case: "debian", variables: "-t architecture:arm64" }
          - backend: kvm
            test: { name: "debian (armhf)", case: "debian", variables: "-t architecture:armhf" }
          - backend: kvm
            test: { name: "arch", case: "arch" }
          - backend: kvm
            test: { name: "apertis", case: "apertis" }
<<<<<<< HEAD
          - backend: { name: "uml", backend: "--fakemachine-backend=uml" }
            test: { name: "partitioning", case: "partitioning" }
          - backend: { name: "qemu", backend: "--fakemachine-backend=qemu" }
            test: { name: "action-raw-offset", case: "action-raw-offset" }
          - backend: { name: "uml", backend: "--fakemachine-backend=uml" }
            test: { name: "action-raw-offset", case: "action-raw-offset" }
    name: ${{matrix.test.name}} on ${{matrix.backend.name}}
=======
    name: ${{matrix.test.name}} on ${{matrix.backend}}
    runs-on: 'ubuntu-latest'
>>>>>>> 8cdcc81b
    steps:
      - name: Repository checkout
        uses: actions/checkout@v4

      - name: Install QEMU emulation binaries
        if: ${{ matrix.backend == 'nofakemachine' }}
        run: |
          sudo apt-get update && sudo apt-get install -y qemu-user-static

      - name: Download artifact
        uses: actions/download-artifact@v4
        with:
          name: debos-image
          path: /tmp

      - name: Load image
        run: |
          docker load --input /tmp/debos-image.tar

      - name: run ${{matrix.test.case}} in docker image
        run:
          docker run
          --cgroupns=private
          -v $(pwd)/tests:/tests
          -w /tests
          --tmpfs /scratch:exec
          --tmpfs /run
          ${{ matrix.backend.name == 'kvm' && '--device /dev/kvm' || '' }}
          --privileged
          -e TMP=/scratch
          -e SYSTEMD_NSPAWN_UNIFIED_HIERARCHY=1
          debos -v
          ${{matrix.backend == 'nofakemachine' && '--disable-fakemachine' || format('{0}{1}', '--fakemachine-backend=',matrix.backend) }}
          ${{matrix.test.variables}}
          ${{matrix.test.case}}/test.yaml

  # Job to key success status against
  allgreen:
    name: allgreen
    if: always()
    needs:
      - unit-tests
      - recipe-tests
    runs-on: ubuntu-latest
    steps:
      - name: Decide whether the needed jobs succeeded or failed
        uses: re-actors/alls-green@release/v1
        with:
          jobs: ${{ toJSON(needs) }}

  publish-github:
    name: Publish to GHCR
    needs:
      - unit-tests
      - recipe-tests
    if: github.event_name != 'pull_request'
    runs-on: ubuntu-latest
    permissions:
      contents: read
      packages: write

    steps:
      - name: Checkout repository
        uses: actions/checkout@v4

      - name: Extract Docker metadata
        id: meta
        uses: docker/metadata-action@v5
        with:
          images: ${{ env.GITHUB_TAG }}
          tags: |
            "type=ref,event=branch"
            "type=ref,suffix=-{{sha}},event=branch"
            "type=ref,suffix=-{{date 'YYYYMMDD'}},event=branch"
            "type=ref,event=tag"
            "type=ref,event=pr"

      - name: Login to GitHub Container Registry
        uses: docker/login-action@v3
        with:
          registry: ghcr.io
          username: ${{ github.repository_owner }}
          password: ${{ secrets.GITHUB_TOKEN }}

      - name: Setup Docker buildx
        uses: docker/setup-buildx-action@v3

      - name: Use cache
        uses: actions/cache@v4
        with:
          path: /tmp/.build-cache
          key: ${{ runner.os }}-docker

      - name: Build and push Docker image
        uses: docker/build-push-action@v6
        with:
          context: .
          push: true
          platforms: ${{ env.DOCKER_TARGET_PLATFORMS }}
          tags: ${{ steps.meta.outputs.tags }}
          labels: ${{ steps.meta.outputs.labels }}
          file: docker/Dockerfile
          cache-from: type=local,src=/tmp/.build-cache

  check-dockerhub-secrets:
    name: Check DockerHub secrets exist
    runs-on: ubuntu-latest
    outputs:
      has-secrets: ${{ steps.check-secrets.outputs.has-secrets }}
    steps:
      - id: check-secrets
        name: Check secrets exist
        run: |
          if [[ "${{ secrets.DOCKERHUB_IMAGE }}" != "" && \
                "${{ secrets.DOCKERHUB_USERNAME }}" != "" && \
                "${{ secrets.DOCKERHUB_PASSWORD }}" != "" ]]; \
          then
            echo "Dockerhub secrets exist"
            echo "has-secrets=true" >> $GITHUB_OUTPUT
          else
            echo "Dockerhub secrets do not exist; not pushing to Dockerhub"
            echo "Please set the following secrets on GitHub (settings > secrets > actions > new):"
            echo "DOCKERHUB_IMAGE, DOCKERHUB_USERNAME, DOCKERHUB_PASSWORD"
            echo "has-secrets=false" >> $GITHUB_OUTPUT
          fi

  publish-dockerhub:
    name: Publish to DockerHub
    needs:
      - check-dockerhub-secrets
      - unit-tests
      - recipe-tests
    if: |
      needs.check-dockerhub-secrets.outputs.has-secrets == 'true' &&
      github.event_name != 'pull_request'
    runs-on: ubuntu-latest
    permissions:
      contents: read
      packages: write

    steps:
      - name: Checkout repository
        uses: actions/checkout@v4

      - name: Extract Docker metadata
        id: meta
        uses: docker/metadata-action@v5
        with:
          images: ${{ secrets.DOCKERHUB_IMAGE }}
          tags: |
            "type=ref,event=branch"
            "type=ref,suffix=-{{sha}},event=branch"
            "type=ref,suffix=-{{date 'YYYYMMDD'}},event=branch"
            "type=ref,event=tag"
            "type=ref,event=pr"

      - name: Login to DockerHub
        uses: docker/login-action@v3
        continue-on-error: true
        with:
          username: ${{ secrets.DOCKERHUB_USERNAME }}
          password: ${{ secrets.DOCKERHUB_PASSWORD }}

      - name: Setup Docker buildx
        uses: docker/setup-buildx-action@v3

      - name: Use cache
        uses: actions/cache@v4
        with:
          path: /tmp/.build-cache
          key: ${{ runner.os }}-docker

      - name: Build and push Docker image
        uses: docker/build-push-action@v6
        continue-on-error: true
        with:
          context: .
          push: true
          platforms: ${{ env.DOCKER_TARGET_PLATFORMS }}
          tags: ${{ steps.meta.outputs.tags }}
          labels: ${{ steps.meta.outputs.labels }}
          file: docker/Dockerfile
          cache-from: type=local,src=/tmp/.build-cache<|MERGE_RESOLUTION|>--- conflicted
+++ resolved
@@ -152,6 +152,7 @@
           - { name: "partitioning", case: "partitioning" }
           - { name: "msdos partitioning", case: "msdos" }
           - { name: "debian (amd64)", case: "debian", variables: "-t architecture:amd64" }
+          - test: { name: "action-raw-offset", case: "action-raw-offset" }
         exclude:
           - backend: nofakemachine
             test: { name: "partitioning", case: "partitioning" }
@@ -166,18 +167,8 @@
             test: { name: "arch", case: "arch" }
           - backend: kvm
             test: { name: "apertis", case: "apertis" }
-<<<<<<< HEAD
-          - backend: { name: "uml", backend: "--fakemachine-backend=uml" }
-            test: { name: "partitioning", case: "partitioning" }
-          - backend: { name: "qemu", backend: "--fakemachine-backend=qemu" }
-            test: { name: "action-raw-offset", case: "action-raw-offset" }
-          - backend: { name: "uml", backend: "--fakemachine-backend=uml" }
-            test: { name: "action-raw-offset", case: "action-raw-offset" }
-    name: ${{matrix.test.name}} on ${{matrix.backend.name}}
-=======
     name: ${{matrix.test.name}} on ${{matrix.backend}}
     runs-on: 'ubuntu-latest'
->>>>>>> 8cdcc81b
     steps:
       - name: Repository checkout
         uses: actions/checkout@v4
